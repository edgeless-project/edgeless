--- conflicted
+++ resolved
@@ -11,11 +11,7 @@
 
 (** Forwarding tables.
 
-<<<<<<< HEAD
 A forwarding table is a list of forwarding table entries associated with
-=======
-A forwarding table is a list of forwarding table entries assoicated with
->>>>>>> 56dc9128
 a function Instance, each of which maps a specific output to one or more
 function instances on other nodes with some priority for load balancing.
 *)
@@ -82,11 +78,7 @@
 module Invocation : sig
   type t
 end = struct
-<<<<<<< HEAD
-  type t = { alias : alias; func : Function.t }
-=======
   type t = { alias : alias; func : Function.t; outputs : output list }
->>>>>>> 56dc9128
 end
 
 (** Workflows.
@@ -98,11 +90,7 @@
 module Workflow : sig
   type t
 end = struct
-<<<<<<< HEAD
-  type t = { w_name : w_name; functions : Invocation.t list; output_mapping : output * alias list }
-=======
   type t = { alias : string; functions : Invocation.t list }
->>>>>>> 56dc9128
 end
 
 (** Nodes.
