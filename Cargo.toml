--- conflicted
+++ resolved
@@ -19,12 +19,4 @@
     "edgeless_orc",
     "edgeless_systemtests",
     "edgeless_telemetry",
-<<<<<<< HEAD
-    "edgeless_embedded",
-    "edgeless_embedded_emu",
-    # "edgeless_embedded"
-    "dda", 
-   # "edgeless_state",
-=======
->>>>>>> 2c4f7282
 ]