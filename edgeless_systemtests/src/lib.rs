// SPDX-FileCopyrightText: © 2024 Technical University of Munich, Chair of Connected Mobility
// SPDX-FileCopyrightText: © 2024 Claudio Cicconetti <c.cicconetti@iit.cnr.it>
// SPDX-FileCopyrightText: © 2024 Siemens AG
// SPDX-License-Identifier: MIT

#[cfg(test)]
mod system_tests {
    // use super::*;

    use edgeless_api::outer::controller::ControllerAPI;
    use edgeless_api::workflow_instance::WorkflowInstanceAPI;
    use edgeless_orc::proxy::Proxy;

    struct AbortHandles {
        abort_handles_nodes: std::collections::HashMap<uuid::Uuid, futures::future::AbortHandle>,
        abort_handles_orchestrators: std::collections::HashMap<String, futures::future::AbortHandle>,
        abort_handle_controller: futures::future::AbortHandle,
    }

    async fn setup(num_domains: u32, num_nodes_per_domain: u32, redis_url: Option<&str>) -> (AbortHandles, Box<(dyn WorkflowInstanceAPI)>) {
        assert!(num_domains > 0);
        assert!(num_nodes_per_domain > 0);

        let address = "127.0.0.1";
        let mut port = 7001;
        let controller_url = format!("http://{}:{}", address, port);

        // Closure automatically incrementing the port number
        let mut next_port = || {
            port += 1;
            port
        };

        let domain_register_url = format!("http://{}:{}", address, next_port());

        let mut abort_handles_orchestrators = std::collections::HashMap::new();
        let mut abort_handles_nodes = std::collections::HashMap::new();
        for domain_i in 0..num_domains {
            let orchestrator_url = format!("http://{}:{}", address, next_port());
            let node_register_url = format!("http://{}:{}", address, next_port());
            let domain_id = format!("domain-{}", domain_i);

            let (task, handle) = futures::future::abortable(edgeless_orc::edgeless_orc_main(edgeless_orc::EdgelessOrcSettings {
                general: edgeless_orc::EdgelessOrcGeneralSettings {
                    domain_register_url: domain_register_url.clone(),
                    subscription_refresh_interval_sec: 1,
                    domain_id: domain_id.clone(),
                    orchestrator_url: orchestrator_url.to_string(),
                    orchestrator_url_announced: orchestrator_url.to_string(),
                    node_register_url: node_register_url.clone(),
                    node_register_coap_url: None,
                },
                baseline: edgeless_orc::EdgelessOrcBaselineSettings {
                    orchestration_strategy: edgeless_orc::OrchestrationStrategy::RoundRobin,
                },
                proxy: match redis_url {
                    None => edgeless_orc::EdgelessOrcProxySettings {
                        proxy_type: "None".to_string(),
                        redis_url: None,
                        dataset_settings: None,
                    },
                    Some(url) => edgeless_orc::EdgelessOrcProxySettings {
                        proxy_type: "Redis".to_string(),
                        redis_url: Some(url.to_string()),
                        dataset_settings: None,
                    },
                },
            }));
            tokio::spawn(task);
            abort_handles_orchestrators.insert(domain_id, handle);

            // The first node in each domain is also assigned a file-log resource.
            for node_i in 0..num_nodes_per_domain {
<<<<<<< HEAD
                let (task, handle) = futures::future::abortable(edgeless_node::edgeless_node_main(match node_i {
                    0 => edgeless_node::EdgelessNodeSettings {
                        general: edgeless_node::EdgelessNodeGeneralSettings {
                            node_id: uuid::Uuid::new_v4(),
                            agent_url: format!("http://{}:{}", address, next_port()),
                            agent_url_announced: "".to_string(),
                            invocation_url: format!("http://{}:{}", address, next_port()),
                            invocation_url_announced: "".to_string(),
                            invocation_url_coap: None,
                            invocation_url_announced_coap: None,
                            orchestrator_url: orchestrator_url.to_string(),
                        },
                        telemetry: edgeless_node::EdgelessNodeTelemetrySettings {
                            metrics_url: format!("http://{}:{}", address, next_port()),
                            log_level: None,
                            performance_samples: false,
                        },
                        wasm_runtime: Some(edgeless_node::EdgelessNodeWasmRuntimeSettings { enabled: true }),
                        container_runtime: None,
                        resources: Some(edgeless_node::EdgelessNodeResourceSettings {
                            http_ingress_url: None,
                            http_ingress_provider: None,
                            http_egress_provider: None,
                            file_log_provider: Some("file-log-1".to_string()),
                            redis_provider: None,
                            dda_provider: None,
                            ollama_provider: None,
                            kafka_egress_provider: None,
                            sqlx_provider: None,
                        }),
                        user_node_capabilities: None,
=======
                let file_log_provider = match node_i {
                    0 => Some("file-log-1".to_string()),
                    _ => None,
                };
                let node_id = uuid::Uuid::new_v4();
                let agent_url = format!("http://{}:{}", address, next_port());
                let invocation_url = format!("http://{}:{}", address, next_port());
                let (task, handle) = futures::future::abortable(edgeless_node::edgeless_node_main(edgeless_node::EdgelessNodeSettings {
                    general: edgeless_node::EdgelessNodeGeneralSettings {
                        node_id: node_id.clone(),
                        agent_url: agent_url.clone(),
                        agent_url_announced: agent_url,
                        invocation_url: invocation_url.clone(),
                        invocation_url_announced: invocation_url,
                        invocation_url_coap: None,
                        invocation_url_announced_coap: None,
                        node_register_url: node_register_url.clone(),
                        subscription_refresh_interval_sec: 2,
>>>>>>> 2c4f7282
                    },
                    telemetry: edgeless_node::EdgelessNodeTelemetrySettings {
                        metrics_url: format!("http://{}:{}", address, next_port()),
                        log_level: None,
                        performance_samples: false,
                    },
                    wasm_runtime: Some(edgeless_node::EdgelessNodeWasmRuntimeSettings { enabled: true }),
                    container_runtime: None,
                    resources: Some(edgeless_node::EdgelessNodeResourceSettings {
                        http_ingress_url: None,
                        http_ingress_provider: None,
                        http_egress_provider: None,
                        file_log_provider,
                        redis_provider: None,
                        dda_provider: None,
                        ollama_provider: None,
                        kafka_egress_provider: None,
                        metrics_collector_provider: None,
                    }),
                    user_node_capabilities: None,
                }));
                tokio::spawn(task);
                abort_handles_nodes.insert(node_id, handle);
            }
        }

        let (task, abort_handle_controller) = futures::future::abortable(edgeless_con::edgeless_con_main(edgeless_con::EdgelessConSettings {
            controller_url: controller_url.clone(),
            domain_register_url: domain_register_url.clone(),
        }));
        tokio::spawn(task);

        let mut con_client = edgeless_api::grpc_impl::outer::controller::ControllerAPIClient::new(controller_url.as_str()).await;

        tokio::time::sleep(tokio::time::Duration::from_millis(100)).await;

        (
            AbortHandles {
                abort_handles_nodes,
                abort_handles_orchestrators,
                abort_handle_controller,
            },
            con_client.workflow_instance_api(),
        )
    }

    async fn wf_list(client: &mut Box<(dyn WorkflowInstanceAPI)>) -> Vec<edgeless_api::workflow_instance::WorkflowId> {
        (client.list().await).unwrap_or_default()
    }

    async fn domains_used(client: &mut Box<(dyn WorkflowInstanceAPI)>) -> std::collections::HashSet<String> {
        let mut ret = std::collections::HashSet::new();
        for wf_id in wf_list(client).await {
            let wf_info = client.inspect(wf_id).await.expect("Could not find a workflow just listed");
            for mapping in wf_info.status.domain_mapping {
                ret.insert(mapping.domain_id);
            }
        }
        ret
    }

    async fn nodes_in_domain(domain_id: &str, client: &mut Box<(dyn WorkflowInstanceAPI)>) -> u32 {
        let res = client.domains(String::default()).await.unwrap_or_default();
        if res.is_empty() {
            return 0;
        }
        if let Some(entry) = res.get(domain_id) {
            entry.num_nodes
        } else {
            0
        }
    }

    async fn nodes_in_cluster(num_domains: u32, client: &mut Box<(dyn WorkflowInstanceAPI)>) -> u32 {
        let mut num_nodes_founds = 0;
        for domain_id in 0..num_domains {
            num_nodes_founds += nodes_in_domain(format!("domain-{}", domain_id).as_str(), client).await;
        }
        num_nodes_founds
    }

    fn fixture_spec() -> edgeless_api::function_instance::FunctionClassSpecification {
        edgeless_api::function_instance::FunctionClassSpecification {
            function_class_id: "system_test".to_string(),
            function_class_type: "RUST_WASM".to_string(),
            function_class_version: "0.1".to_string(),
            function_class_code: include_bytes!("../../functions/system_test/system_test.wasm").to_vec(),
            function_class_outputs: vec!["out1".to_string(), "out2".to_string(), "err".to_string(), "log".to_string()],
        }
    }

    fn terminate(handles: AbortHandles) -> anyhow::Result<()> {
        for handle in handles.abort_handles_nodes.values() {
            handle.abort();
        }
        for handle in handles.abort_handles_orchestrators.values() {
            handle.abort();
        }
        handles.abort_handle_controller.abort();
        Ok(())
    }

    fn tear_down_domain(domain_id: &str, handles: &mut AbortHandles) {
        match handles.abort_handles_orchestrators.remove(domain_id) {
            Some(handle) => handle.abort(),
            None => panic!("domain {} not found", domain_id),
        }
    }

    #[tokio::test]
    #[serial_test::serial]
    async fn system_test_single_domain_single_node() -> anyhow::Result<()> {
        // let _ = env_logger::try_init();

        // Create the EDGELESS system.
        let (handles, mut client) = setup(1, 1, None).await;

        assert!(wf_list(&mut client).await.is_empty());

        // Wait for all the nodes to be visible.
        for _ in 0..100 {
            if nodes_in_domain("domain-0", &mut client).await == 1 {
                break;
            }
            tokio::time::sleep(std::time::Duration::from_millis(50)).await;
        }
        assert_eq!(1, nodes_in_domain("domain-0", &mut client).await);

        // Create 10 workflows
        let mut workflow_ids = vec![];
        for _ in 0..10 {
            let res = client
                .start(edgeless_api::workflow_instance::SpawnWorkflowRequest {
                    workflow_functions: vec![edgeless_api::workflow_instance::WorkflowFunction {
                        name: "f1".to_string(),
                        function_class_specification: fixture_spec(),
                        output_mapping: std::collections::HashMap::new(),
                        annotations: std::collections::HashMap::new(),
                    }],
                    workflow_resources: vec![],
                    annotations: std::collections::HashMap::new(),
                })
                .await;
            workflow_ids.push(match res {
                Ok(response) => match &response {
                    edgeless_api::workflow_instance::SpawnWorkflowResponse::ResponseError(err) => {
                        panic!("workflow rejected: {}", err)
                    }
                    edgeless_api::workflow_instance::SpawnWorkflowResponse::WorkflowInstance(val) => {
                        assert_eq!(1, val.domain_mapping.len());
                        assert_eq!("f1", val.domain_mapping[0].name);
                        assert_eq!("domain-0", val.domain_mapping[0].domain_id);
                        val.workflow_id.clone()
                    }
                },
                Err(err) => panic!("could not start the workflow: {}", err),
            });
        }

        assert_eq!(10, wf_list(&mut client).await.len());

        // Stop the workflows
        for workflow_id in workflow_ids {
            match client.stop(workflow_id).await {
                Ok(_) => {}
                Err(err) => panic!("could not stop the workflow: {}", err),
            }
        }

        // Stop a non-existing workflow
        match client
            .stop(edgeless_api::workflow_instance::WorkflowId {
                workflow_id: uuid::Uuid::new_v4(),
            })
            .await
        {
            Ok(_) => {}
            Err(err) => panic!("could not stop the workflow: {}", err),
        }
        assert!(wf_list(&mut client).await.is_empty());

        terminate(handles)
    }

    #[tokio::test(flavor = "multi_thread", worker_threads = 1)]
    #[serial_test::serial]
    async fn system_test_single_domain_three_nodes() -> anyhow::Result<()> {
        // let _ = env_logger::try_init();

        // Create the EDGELESS system.
        let (handles, mut client) = setup(1, 3, None).await;

        assert!(wf_list(&mut client).await.is_empty());

        // Wait for all the nodes to be visible.
        for _ in 0..100 {
            if nodes_in_domain("domain-0", &mut client).await == 3 {
                break;
            }
            tokio::time::sleep(std::time::Duration::from_millis(50)).await;
        }
        assert_eq!(3, nodes_in_domain("domain-0", &mut client).await);

        let num_workflows = 3;

        let removeme_filename = |workflow_i| format!("removeme-{}.log", workflow_i);

        let cleanup = || {
            for workflow_i in 0..num_workflows {
                let _ = std::fs::remove_file(removeme_filename(workflow_i));
            }
        };

        // Create workflows
        let mut workflow_ids = vec![];
        cleanup();
        for workflow_i in 0..num_workflows {
            let res = client
                .start(edgeless_api::workflow_instance::SpawnWorkflowRequest {
                    workflow_functions: vec![
                        edgeless_api::workflow_instance::WorkflowFunction {
                            name: "f1".to_string(),
                            function_class_specification: fixture_spec(),
                            output_mapping: std::collections::HashMap::from([
                                ("out1".to_string(), "f2".to_string()),
                                ("out2".to_string(), "f3".to_string()),
                                ("log".to_string(), "log".to_string()),
                            ]),
                            annotations: std::collections::HashMap::from([("init-payload".to_string(), "8".to_string())]),
                        },
                        edgeless_api::workflow_instance::WorkflowFunction {
                            name: "f2".to_string(),
                            function_class_specification: fixture_spec(),
                            output_mapping: std::collections::HashMap::from([("log".to_string(), "log".to_string())]),
                            annotations: std::collections::HashMap::new(),
                        },
                        edgeless_api::workflow_instance::WorkflowFunction {
                            name: "f3".to_string(),
                            function_class_specification: fixture_spec(),
                            output_mapping: std::collections::HashMap::from([("log".to_string(), "log".to_string())]),
                            annotations: std::collections::HashMap::new(),
                        },
                    ],
                    workflow_resources: vec![edgeless_api::workflow_instance::WorkflowResource {
                        name: "log".to_string(),
                        class_type: "file-log".to_string(),
                        output_mapping: std::collections::HashMap::new(),
                        configurations: std::collections::HashMap::from([("filename".to_string(), removeme_filename(workflow_i))]),
                    }],
                    annotations: std::collections::HashMap::new(),
                })
                .await;
            workflow_ids.push(match res {
                Ok(response) => match &response {
                    edgeless_api::workflow_instance::SpawnWorkflowResponse::ResponseError(err) => {
                        panic!("workflow rejected: {}", err)
                    }
                    edgeless_api::workflow_instance::SpawnWorkflowResponse::WorkflowInstance(val) => {
                        assert_eq!(4, val.domain_mapping.len());
                        let mut expected_names = std::collections::HashSet::<String>::new();
                        let mut expected_domains = std::collections::HashSet::<String>::new();
                        let mut actual_names = std::collections::HashSet::<String>::new();
                        let mut actual_domains = std::collections::HashSet::<String>::new();

                        for i in 0..4 {
                            match i {
                                3 => expected_names.insert("log".to_string()),
                                _ => expected_names.insert(format!("f{}", i + 1)),
                            };
                            expected_domains.insert("domain-0".to_string());
                            actual_names.insert(val.domain_mapping[i].name.clone());
                            actual_domains.insert(val.domain_mapping[i].domain_id.clone());
                        }
                        assert_eq!(expected_names, actual_names);
                        assert_eq!(expected_domains, actual_domains);
                        val.workflow_id.clone()
                    }
                },
                Err(err) => panic!("could not start the workflow: {}", err),
            });
        }

        assert_eq!(num_workflows, wf_list(&mut client).await.len());

        // Wait until the log files have been filled.
        let mut not_done_yet: std::collections::HashSet<usize> = std::collections::HashSet::from_iter(0..num_workflows);
        let values_expected = std::collections::HashSet::<i32>::from([4, 7, 8]);
        for _ in 0..100 {
            for workflow_i in 0..num_workflows {
                let values_from_file: std::collections::HashSet<i32> = std::fs::read_to_string(removeme_filename(workflow_i))
                    .expect("could not read file")
                    .split('\n')
                    .filter_map(|x| x.parse::<i32>().ok())
                    .collect();
                if values_from_file == values_expected {
                    not_done_yet.remove(&workflow_i);
                }
            }
            if not_done_yet.is_empty() {
                break;
            }
            tokio::time::sleep(tokio::time::Duration::from_millis(50)).await;
        }
        assert!(not_done_yet.is_empty(), "not all logs have been filled properly");

        // Stop the workflows
        for workflow_id in workflow_ids {
            match client.stop(workflow_id).await {
                Ok(_) => {}
                Err(err) => panic!("could not stop the workflow: {}", err),
            }
        }
        assert!(wf_list(&mut client).await.is_empty());

        cleanup();
        terminate(handles)
    }

    #[tokio::test]
    #[serial_test::serial]
    async fn system_test_three_domains_simple() -> anyhow::Result<()> {
        // let _ = env_logger::try_init();

        // Create the EDGELESS system.
        let (mut handles, mut client) = setup(3, 1, None).await;

        assert!(wf_list(&mut client).await.is_empty());

        // Wait for all the nodes to be visible.
        for _ in 0..100 {
            if nodes_in_cluster(3, &mut client).await == 3 {
                break;
            }
            tokio::time::sleep(std::time::Duration::from_millis(50)).await;
        }
        assert_eq!(3, nodes_in_cluster(3, &mut client).await);

        // Create 100 workflows
        let mut workflow_ids = vec![];
        let mut domains = std::collections::HashSet::new();
        for wf_i in 0..100 {
            let err_str = format!("wf#{}, nodes in cluster {}", wf_i, nodes_in_cluster(3, &mut client).await);
            let res = client
                .start(edgeless_api::workflow_instance::SpawnWorkflowRequest {
                    workflow_functions: vec![edgeless_api::workflow_instance::WorkflowFunction {
                        name: "f1".to_string(),
                        function_class_specification: fixture_spec(),
                        output_mapping: std::collections::HashMap::new(),
                        annotations: std::collections::HashMap::new(),
                    }],
                    workflow_resources: vec![],
                    annotations: std::collections::HashMap::new(),
                })
                .await;
            workflow_ids.push(match res {
                Ok(response) => match &response {
                    edgeless_api::workflow_instance::SpawnWorkflowResponse::ResponseError(err) => {
                        panic!("workflow rejected [{}]: {}", err_str, err)
                    }
                    edgeless_api::workflow_instance::SpawnWorkflowResponse::WorkflowInstance(val) => {
                        assert_eq!(1, val.domain_mapping.len());
                        assert_eq!("f1", val.domain_mapping[0].name);
                        domains.insert(val.domain_mapping[0].domain_id.clone());
                        val.workflow_id.clone()
                    }
                },
                Err(err) => panic!("could not start the workflow [{}]: {}", err_str, err),
            });
        }
        assert_eq!(100, wf_list(&mut client).await.len());

        let mut all_domains = std::collections::HashSet::new();
        for i in 0..3 {
            all_domains.insert(format!("domain-{}", i));
        }
        assert_eq!(all_domains, domains);
        assert_eq!(all_domains, domains_used(&mut client).await);

        // Tear down one orchestration domain.
        tear_down_domain("domain-1", &mut handles);
        all_domains.remove("domain-1");
        for _ in 0..100 {
            if domains_used(&mut client).await == all_domains {
                break;
            }
            tokio::time::sleep(std::time::Duration::from_millis(50)).await;
        }
        assert_eq!(all_domains, domains_used(&mut client).await);

        // Stop the workflows
        for workflow_id in workflow_ids {
            match client.stop(workflow_id).await {
                Ok(_) => {}
                Err(err) => panic!("could not stop the workflow: {}", err),
            }
        }
        assert!(wf_list(&mut client).await.is_empty());

        terminate(handles)
    }

    #[tokio::test(flavor = "multi_thread", worker_threads = 1)]
    #[serial_test::serial]
    async fn system_test_orchestration_intent_migration_redis() -> anyhow::Result<()> {
        // let _ = env_logger::try_init();

        // Skip the test if there is no local Redis listening on default port.
        let mut redis_proxy = match edgeless_orc::proxy_redis::ProxyRedis::new("redis://localhost:6379", true, None) {
            Ok(redis_proxy) => redis_proxy,
            Err(_) => {
                println!("the test cannot be run because there is no Redis reachable on localhost at port 6379");
                return Ok(());
            }
        };

        // Create an EDGELESS system with a single domain and two nodes.
        let num_nodes = 2;
        let (handles, mut client) = setup(1, num_nodes, Some("redis://127.0.0.1:6379")).await;

        // Check that in the Redis there are two regular nodes, in addition to
        // the one for metrics collection in the orchestrator.
        for (uuid, capabilities) in redis_proxy.fetch_node_capabilities() {
            println!("node {}, capabilities {}", uuid, capabilities);
        }
        for (uuid, health) in redis_proxy.fetch_node_health() {
            println!("node {}, health {}", uuid, health);
        }
        let node_uuids = redis_proxy
            .fetch_node_capabilities()
            .keys()
            .cloned()
            .collect::<Vec<edgeless_api::function_instance::NodeId>>();
        assert_eq!(node_uuids.len() as u32, num_nodes);
        assert_eq!(redis_proxy.fetch_node_health().len() as u32, num_nodes);

        // Check that there is no workflow through the client.
        assert!(wf_list(&mut client).await.is_empty());

        // Wait for all the nodes to be visible.
        for _ in 0..100 {
            if nodes_in_domain("domain-0", &mut client).await == num_nodes {
                break;
            }
            tokio::time::sleep(std::time::Duration::from_millis(50)).await;
        }
        assert_eq!(num_nodes, nodes_in_domain("domain-0", &mut client).await);

        // Clean-up closures.
        let removeme_filename = || "removeme.log".to_string();
        let cleanup = || {
            let _ = std::fs::remove_file(removeme_filename());
        };

        // Create one workflow

        cleanup();
        let res = client
            .start(edgeless_api::workflow_instance::SpawnWorkflowRequest {
                workflow_functions: vec![
                    edgeless_api::workflow_instance::WorkflowFunction {
                        name: "f1".to_string(),
                        function_class_specification: fixture_spec(),
                        output_mapping: std::collections::HashMap::from([
                            ("out1".to_string(), "f2".to_string()),
                            ("out2".to_string(), "f3".to_string()),
                        ]),
                        annotations: std::collections::HashMap::from([("init-payload".to_string(), "8".to_string())]),
                    },
                    edgeless_api::workflow_instance::WorkflowFunction {
                        name: "f2".to_string(),
                        function_class_specification: fixture_spec(),
                        output_mapping: std::collections::HashMap::from([("log".to_string(), "log".to_string())]),
                        annotations: std::collections::HashMap::new(),
                    },
                    edgeless_api::workflow_instance::WorkflowFunction {
                        name: "f3".to_string(),
                        function_class_specification: fixture_spec(),
                        output_mapping: std::collections::HashMap::from([("log".to_string(), "log".to_string())]),
                        annotations: std::collections::HashMap::new(),
                    },
                ],
                workflow_resources: vec![edgeless_api::workflow_instance::WorkflowResource {
                    name: "log".to_string(),
                    class_type: "file-log".to_string(),
                    output_mapping: std::collections::HashMap::new(),
                    configurations: std::collections::HashMap::from([("filename".to_string(), removeme_filename())]),
                }],
                annotations: std::collections::HashMap::new(),
            })
            .await;
        let expected_instance_names = std::collections::HashSet::from(["f1", "f2", "f3", "log"]);
        let workflow_id = match res {
            Ok(response) => match &response {
                edgeless_api::workflow_instance::SpawnWorkflowResponse::ResponseError(err) => {
                    panic!("workflow rejected: {}", err)
                }
                edgeless_api::workflow_instance::SpawnWorkflowResponse::WorkflowInstance(val) => {
                    assert_eq!(4, val.domain_mapping.len());
                    for i in 0..4 {
                        assert!(expected_instance_names.contains(val.domain_mapping[i].name.as_str()));
                        assert_eq!("domain-0", val.domain_mapping[i].domain_id);
                    }
                    val.workflow_id.clone()
                }
            },
            Err(err) => panic!("could not start the workflow: {}", err),
        };

        // Check that the client now shows one workflow.
        assert_eq!(1, wf_list(&mut client).await.len());

        // Logical function identifiers -> nodes.
        let mut instances = std::collections::HashMap::new();
        for _ in 0..100 {
            instances = redis_proxy.fetch_function_instances_to_nodes();
            if instances.len() == 3 {
                break;
            } else {
                tokio::time::sleep(tokio::time::Duration::from_millis(100)).await;
            }
        }

        // Find the nodes with assigned functions.
        let mut nodes_with_functions = std::collections::HashSet::new();
        for (logical_fid, nodes) in &instances {
            assert!(nodes.len() == 1);
            println!("before function {} -> node {}", logical_fid, nodes.first().unwrap());
            nodes_with_functions.insert(*nodes.first().unwrap());
        }

        // Add intents to migrate the function instances.
        let other = |x: &edgeless_api::function_instance::NodeId| {
            if let Some(val) = nodes_with_functions.iter().find(|y| x != *y) {
                *val
            } else {
                uuid::Uuid::nil()
            }
        };

        let mut intents = vec![];
        for (logical_fid, nodes) in &instances {
            assert!(nodes.len() == 1);
            intents.push(edgeless_orc::deploy_intent::DeployIntent::Migrate(
                *logical_fid,
                vec![other(nodes.first().unwrap())],
            ));
        }
        redis_proxy.add_deploy_intents(intents);

        // Wait until the policy is implemented.
        for _ in 0..100 {
            let new_instances = redis_proxy.fetch_function_instances_to_nodes();
            assert_eq!(new_instances.len(), instances.len());

            let mut not_done = false;
            for (logical_fid, nodes) in &instances {
                if let Some(new_nodes) = new_instances.get(logical_fid) {
                    assert!(new_nodes.len() == 1);
                    let new_node = new_nodes.first().unwrap();
                    let node = nodes.first().unwrap();
                    if new_node != &other(node) {
                        not_done = true;
                        break;
                    }
                }
            }

            if !not_done {
                break;
            } else {
                tokio::time::sleep(tokio::time::Duration::from_millis(100)).await;
            }
        }

        // Print new mapping
        instances = redis_proxy.fetch_function_instances_to_nodes();
        for (logical_fid, nodes) in instances {
            assert!(nodes.len() == 1);
            println!("after function {} -> node {}", logical_fid, nodes.first().unwrap());
        }

        // Check that the intents have been cleared.
        assert!(redis_proxy.retrieve_deploy_intents().is_empty());

        // Stop the workflows
        match client.stop(workflow_id).await {
            Ok(_) => {}
            Err(err) => panic!("could not stop the workflow: {}", err),
        }
        assert!(wf_list(&mut client).await.is_empty());

        cleanup();
        terminate(handles)
    }
}<|MERGE_RESOLUTION|>--- conflicted
+++ resolved
@@ -71,39 +71,6 @@
 
             // The first node in each domain is also assigned a file-log resource.
             for node_i in 0..num_nodes_per_domain {
-<<<<<<< HEAD
-                let (task, handle) = futures::future::abortable(edgeless_node::edgeless_node_main(match node_i {
-                    0 => edgeless_node::EdgelessNodeSettings {
-                        general: edgeless_node::EdgelessNodeGeneralSettings {
-                            node_id: uuid::Uuid::new_v4(),
-                            agent_url: format!("http://{}:{}", address, next_port()),
-                            agent_url_announced: "".to_string(),
-                            invocation_url: format!("http://{}:{}", address, next_port()),
-                            invocation_url_announced: "".to_string(),
-                            invocation_url_coap: None,
-                            invocation_url_announced_coap: None,
-                            orchestrator_url: orchestrator_url.to_string(),
-                        },
-                        telemetry: edgeless_node::EdgelessNodeTelemetrySettings {
-                            metrics_url: format!("http://{}:{}", address, next_port()),
-                            log_level: None,
-                            performance_samples: false,
-                        },
-                        wasm_runtime: Some(edgeless_node::EdgelessNodeWasmRuntimeSettings { enabled: true }),
-                        container_runtime: None,
-                        resources: Some(edgeless_node::EdgelessNodeResourceSettings {
-                            http_ingress_url: None,
-                            http_ingress_provider: None,
-                            http_egress_provider: None,
-                            file_log_provider: Some("file-log-1".to_string()),
-                            redis_provider: None,
-                            dda_provider: None,
-                            ollama_provider: None,
-                            kafka_egress_provider: None,
-                            sqlx_provider: None,
-                        }),
-                        user_node_capabilities: None,
-=======
                 let file_log_provider = match node_i {
                     0 => Some("file-log-1".to_string()),
                     _ => None,
@@ -122,7 +89,6 @@
                         invocation_url_announced_coap: None,
                         node_register_url: node_register_url.clone(),
                         subscription_refresh_interval_sec: 2,
->>>>>>> 2c4f7282
                     },
                     telemetry: edgeless_node::EdgelessNodeTelemetrySettings {
                         metrics_url: format!("http://{}:{}", address, next_port()),
@@ -141,6 +107,7 @@
                         ollama_provider: None,
                         kafka_egress_provider: None,
                         metrics_collector_provider: None,
+                        sqlx_provider: None,
                     }),
                     user_node_capabilities: None,
                 }));
