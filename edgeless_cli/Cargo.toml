--- conflicted
+++ resolved
@@ -33,9 +33,6 @@
 rand = { version = "0.8" }
 rand_distr = { version = "0.4" }
 rand_pcg = { version = "0.3" }
-<<<<<<< HEAD
 reqwest = { version = "0.11", features = ["multipart", "json", "stream"] }
 tokio-util = "0.7.10"
 mailparse="0.15.0"
-=======
->>>>>>> 979921a7
