--- conflicted
+++ resolved
@@ -1,10 +1,7 @@
 // SPDX-FileCopyrightText: © 2023 Technical University of Munich, Chair of Connected Mobility
 // SPDX-FileCopyrightText: © 2023 Claudio Cicconetti <c.cicconetti@iit.cnr.it>
-<<<<<<< HEAD
+// SPDX-FileCopyrightText: © 2023 University of Cambridge, System Research Group
 // SPDX-FileCopyrightText: © 2024 Roman Kolcun <roman.kolcun@cl.cam.ac.uk>
-=======
-// SPDX-FileCopyrightText: © 2023 University of Cambridge, System Research Group
->>>>>>> e7e5556d
 // SPDX-License-Identifier: MIT
 mod workflow_spec;
 
