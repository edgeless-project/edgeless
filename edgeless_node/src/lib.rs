--- conflicted
+++ resolved
@@ -117,12 +117,9 @@
     /// The resource will connect to a remote Kafka server to stream the
     /// messages received on a given topic.
     pub kafka_egress_provider: Option<String>,
-<<<<<<< HEAD
-    pub sqlx_provider: Option<String>,
-=======
     /// The metrics collector settings.
     pub metrics_collector_provider: Option<MetricsCollectorProviderSettings>,
->>>>>>> 2c4f7282
+    pub sqlx_provider: Option<String>,
 }
 
 #[derive(Debug, Clone, serde::Deserialize, serde::Serialize)]
@@ -480,35 +477,6 @@
                 );
             }
         }
-<<<<<<< HEAD
-
-        if let Some(provider_id) = &settings.sqlx_provider {
-            if !provider_id.is_empty() {
-                log::info!("Creating resource '{}'", provider_id);
-                let class_type = "sqlx".to_string();
-                ret.insert(
-                    provider_id.clone(),
-                    agent::ResourceDesc {
-                        class_type: class_type.clone(),
-                        client: Box::new(
-                            resources::sqlx::SqlxResourceProvider::new(data_plane.clone(), edgeless_api::function_instance::InstanceId::new(node_id))
-                                .await,
-                        ),
-                    },
-                );
-                provider_specifications.push(edgeless_api::node_registration::ResourceProviderSpecification {
-                    provider_id: provider_id.clone(),
-                    class_type,
-                    outputs: vec![],
-                });
-            }
-        }
-    }
-
-    ret
-}
-=======
->>>>>>> 2c4f7282
 
         if let Some(settings) = &settings.metrics_collector_provider {
             if !settings.provider.is_empty() {
@@ -561,6 +529,28 @@
                 }
             }
         }
+
+        if let Some(provider_id) = &settings.sqlx_provider {
+            if !provider_id.is_empty() {
+                log::info!("Creating resource '{}'", provider_id);
+                let class_type = "sqlx".to_string();
+                ret.insert(
+                    provider_id.clone(),
+                    agent::ResourceDesc {
+                        class_type: class_type.clone(),
+                        client: Box::new(
+                            resources::sqlx::SqlxResourceProvider::new(data_plane.clone(), edgeless_api::function_instance::InstanceId::new(node_id))
+                                .await,
+                        ),
+                    },
+                );
+                provider_specifications.push(edgeless_api::node_registration::ResourceProviderSpecification {
+                    provider_id: provider_id.clone(),
+                    class_type,
+                    outputs: vec![],
+                });
+            }
+        }
     }
 
     ret
@@ -725,68 +715,6 @@
 }
 
 pub fn edgeless_node_default_conf() -> String {
-<<<<<<< HEAD
-    let caps = get_capabilities(vec!["RUST_WASM".to_string()], NodeCapabilitiesUser::empty());
-
-    format!(
-        "[general]\nnode_id = \"{}\"\n{}num_cpus = {}\nmodel_name_cpu = \"{}\"\nclock_freq_cpu = {}\nnum_cores = {}\nmem_size = {}\n{}disk_tot_space = {}{}",
-        uuid::Uuid::new_v4(),
-        r##"
-agent_url = "http://127.0.0.1:7021"
-agent_url_announced = ""
-invocation_url = "http://127.0.0.1:7002"
-invocation_url_announced = ""
-invocation_url_coap = "coap://127.0.0.1:7002"
-invocation_url_announced_coap = ""
-orchestrator_url = "http://127.0.0.1:7011"
-
-[telemetry]
-metrics_url = "http://127.0.0.1:7003"
-log_level = "info"
-performance_samples = true
-
-[wasm_runtime]
-enabled = true
-
-[container_runtime]
-enabled = false
-guest_api_host_url = "http://127.0.0.1:7100"
-
-[resources]
-http_ingress_url = "http://127.0.0.1:7035"
-http_ingress_provider = "http-ingress-1"
-http_egress_provider = "http-egress-1"
-file_log_provider = "file-log-1"
-redis_provider = "redis-1"
-dda_provider = "dda-1"
-kafka_egress_provider = "kafka-egress-1"
-sqlx_provider = "sqlx-1"
-
-[resources.ollama_provider]
-host = "localhost"
-port = 11434
-messages_number_limit = 30
-provider = "ollama-1"
-
-[user_node_capabilities]
-"##,
-        caps.num_cpus,
-        caps.model_name_cpu,
-        caps.clock_freq_cpu,
-        caps.num_cores,
-        caps.mem_size,
-        r##"labels = []
-is_tee_running = false
-has_tpm = false
-"##,
-        caps.disk_tot_space,
-        r##"
-num_gpus = 0
-model_name_gpu = ""
-mem_size_gpu = 0
-"##
-    )
-=======
     let node_conf = EdgelessNodeSettings {
         general: EdgelessNodeGeneralSettings {
             node_id: uuid::Uuid::new_v4(),
@@ -819,7 +747,5 @@
         }),
         user_node_capabilities: Some(NodeCapabilitiesUser::default()),
     };
-
     toml::to_string(&node_conf).expect("Wrong")
->>>>>>> 2c4f7282
 }