--- conflicted
+++ resolved
@@ -53,10 +53,7 @@
 base64 = "0.21.5"
 rs-docker = "0.0.58"
 chrono = "0.4.38"
-<<<<<<< HEAD
 libloading = "0.8.3"
-=======
 
 [build-dependencies]
-tonic-build = "0.10"
->>>>>>> 2430b398
+tonic-build = "0.10"