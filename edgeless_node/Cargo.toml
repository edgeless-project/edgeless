--- conflicted
+++ resolved
@@ -67,16 +67,11 @@
 chrono = "0.4.38"
 ollama-rs = { version = "0.2.0", features = ["chat-history"] }
 rdkafka = { version = "0.36.2", optional = true }
-<<<<<<< HEAD
-dda = { path = "../dda" }
+dda = { path = "../edgeless_dda" }
+rand = "0.8.5"
 # note use sqlx 0.8.1 will inccur cargo issue
 sqlx = { version = "0.7.0", features = ["runtime-tokio-native-tls", "sqlite"]}
 edgeless_function = { path = "../edgeless_function" }
 
-=======
-dda = { path = "../edgeless_dda" }
-rand = "0.8.5"
->>>>>>> 2c4f7282
-
 [build-dependencies]
 tonic-build = "0.11"