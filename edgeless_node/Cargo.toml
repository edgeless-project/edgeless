--- conflicted
+++ resolved
@@ -29,36 +29,33 @@
 tokio = { version = "1", features = ["full"] }
 futures = "0.3"
 anyhow = "1.0"
-uuid = {version= "1.3", features = ["v4", "serde"] }
+uuid = { version = "1.3", features = ["v4", "serde"] }
 async-trait = "0.1"
-wasmtime = {version = "18", optional = true}
+wasmtime = { version = "18", optional = true }
 serde = "1.0"
 serde_json = "1.0"
-clap = { version = "4.3", features=["derive"] }
+clap = { version = "4.3", features = ["derive"] }
 toml = "0.7"
-edgeless_api = {path = "../edgeless_api", features = ["grpc_impl"]}
+edgeless_api = { path = "../edgeless_api", features = ["grpc_impl"] }
 edgeless_telemetry = { path = "../edgeless_telemetry" }
 edgeless_dataplane = { path = "../edgeless_dataplane" }
-edgeless_http = {path = "../edgeless_http", features = ["hyper"]}
-hyper = { version = "1.2", features = ["full"]}
-hyper-util = { version = "0.1", features = ["tokio"]}
+edgeless_http = { path = "../edgeless_http", features = ["hyper"] }
+hyper = { version = "1.2", features = ["full"] }
+hyper-util = { version = "0.1", features = ["tokio"] }
 reqwest = { version = "0.11" }
-http-body-util = "0.1.0-rc.3" 
+http-body-util = "0.1.0-rc.3"
 redis = "*"
 openssl = { version = "0.10", features = ["vendored"] }
 sysinfo = "0.30.12"
-wasmi = {version = "0.31", default-features = false , optional = true}
+wasmi = { version = "0.31", default-features = false, optional = true }
 tonic = "0.11.0"
 prost = "0.12.6"
 base64 = "0.22.1"
 rs-docker = "0.0.58"
 chrono = "0.4.38"
 ollama-rs = { version = "0.2.0", features = ["chat-history"] }
-<<<<<<< HEAD
-dda = {path = "../dda"}
-=======
+dda = { path = "../dda" }
 rdkafka = "0.36.2"
->>>>>>> 912fd5df
 
 [build-dependencies]
 tonic-build = "0.11"