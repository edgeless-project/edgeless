// SPDX-FileCopyrightText: © 2023 Technical University of Munich, Chair of Connected Mobility
// SPDX-FileCopyrightText: © 2023 Claudio Cicconetti <c.cicconetti@iit.cnr.it>
// SPDX-FileCopyrightText: © 2023 Siemens AG
// SPDX-License-Identifier: MIT

pub use edgeless_api_core::event_timestamp::*;
pub use edgeless_api_core::instance_id::*;

#[derive(Debug, Clone, PartialEq, serde::Serialize, serde::Deserialize)]
pub enum StatePolicy {
    Transient,
    NodeLocal,
    Global,
}

<<<<<<< HEAD
#[derive(Debug, Clone, serde::Deserialize, serde::Serialize, PartialEq, Eq, Hash)]
pub enum FunctionType {
    RustWasm,
    RustX86_64,
    RustAarch64,
}

#[derive(Debug, Clone, PartialEq)]
=======
#[derive(Debug, Clone, PartialEq, serde::Serialize, serde::Deserialize)]
>>>>>>> c0617b62
pub struct StateSpecification {
    pub state_id: uuid::Uuid,
    pub state_policy: StatePolicy,
}

impl Default for StateSpecification {
    fn default() -> Self {
        Self {
            state_id: uuid::Uuid::nil(),
            state_policy: StatePolicy::NodeLocal,
        }
    }
}

#[derive(Debug, Clone, serde::Deserialize, serde::Serialize, PartialEq, Default)]
pub struct FunctionClassSpecification {
    /// Function class identifier.
    pub function_class_id: String,
    /// Run-time agent type this function is made for.
    pub function_class_type: String,
    /// Function class version.
    pub function_class_version: String,
    /// Inline function's code (if present).
    #[serde(skip)]
    pub function_class_code: Vec<u8>,
    /// Output channels in which the function may generate new. Can be empty.
    pub function_class_outputs: Vec<String>,
}

impl FunctionClassSpecification {
    pub fn to_short_string(&self) -> String {
        format!(
            "run-time {} class {} version {}",
            self.function_class_type, self.function_class_id, self.function_class_version
        )
    }
}

#[derive(Debug, Clone, PartialEq, serde::Serialize, serde::Deserialize)]
pub struct SpawnFunctionRequest {
    pub code: FunctionClassSpecification,
    pub annotations: std::collections::HashMap<String, String>,
    pub state_specification: StateSpecification,
    pub workflow_id: String,
}

#[async_trait::async_trait]
pub trait FunctionInstanceAPI<FunctionIdType: Clone>: FunctionInstanceAPIClone<FunctionIdType> + Sync + Send {
    async fn start(&mut self, spawn_request: SpawnFunctionRequest) -> anyhow::Result<crate::common::StartComponentResponse<FunctionIdType>>;
    async fn stop(&mut self, id: FunctionIdType) -> anyhow::Result<()>;
    async fn patch(&mut self, update: crate::common::PatchRequest) -> anyhow::Result<()>;
}

impl FunctionType {
    pub fn from_string(function_type: &str) -> Self {
        match function_type {
            "RUST_WASM" => Self::RustWasm,
            "RUST_X86" => Self::RustX86_64,
            "RUST_ARM" => Self::RustAarch64,
            _ => Self::RustWasm,
        }
    }
}

// https://stackoverflow.com/a/30353928
pub trait FunctionInstanceAPIClone<FunctionIdType: Clone> {
    fn clone_box(&self) -> Box<dyn FunctionInstanceAPI<FunctionIdType>>;
}
impl<T, FunctionIdType: Clone> FunctionInstanceAPIClone<FunctionIdType> for T
where
    T: 'static + FunctionInstanceAPI<FunctionIdType> + Clone,
{
    fn clone_box(&self) -> Box<dyn FunctionInstanceAPI<FunctionIdType>> {
        Box::new(self.clone())
    }
}

impl Clone for Box<dyn FunctionInstanceAPI<crate::function_instance::InstanceId>> {
    fn clone(&self) -> Box<dyn FunctionInstanceAPI<crate::function_instance::InstanceId>> {
        self.clone_box()
    }
}

impl Clone for Box<dyn FunctionInstanceAPI<crate::function_instance::DomainManagedInstanceId>> {
    fn clone(&self) -> Box<dyn FunctionInstanceAPI<crate::function_instance::DomainManagedInstanceId>> {
        self.clone_box()
    }
}<|MERGE_RESOLUTION|>--- conflicted
+++ resolved
@@ -13,7 +13,6 @@
     Global,
 }
 
-<<<<<<< HEAD
 #[derive(Debug, Clone, serde::Deserialize, serde::Serialize, PartialEq, Eq, Hash)]
 pub enum FunctionType {
     RustWasm,
@@ -21,10 +20,7 @@
     RustAarch64,
 }
 
-#[derive(Debug, Clone, PartialEq)]
-=======
 #[derive(Debug, Clone, PartialEq, serde::Serialize, serde::Deserialize)]
->>>>>>> c0617b62
 pub struct StateSpecification {
     pub state_id: uuid::Uuid,
     pub state_policy: StatePolicy,
