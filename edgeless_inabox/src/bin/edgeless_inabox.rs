// SPDX-FileCopyrightText: © 2023 Technical University of Munich, Chair of Connected Mobility
// SPDX-FileCopyrightText: © 2023 Claudio Cicconetti <c.cicconetti@iit.cnr.it>
// SPDX-FileCopyrightText: © 2023 Siemens AG
// SPDX-License-Identifier: MIT
use std::path::Path;

use clap::Parser;
use edgeless_node::{
    EdgelessNodeContainerRuntimeSettings, EdgelessNodeGeneralSettings, EdgelessNodeResourceSettings, EdgelessNodeSettings,
    EdgelessNodeTelemetrySettings, MetricsCollectorProviderSettings, OllamaProviderSettings,
};
use std::fs;
use uuid::Uuid;

#[derive(Debug, clap::Parser)]
#[command(long_about = None)]
struct Args {
    /// Generate templates instead of running the services.
    #[arg(long, short)]
    templates: bool,
    /// Directory in which to save the configuration files.
    #[arg(long, default_value_t = String::from("./"))]
    config_path: String,
    /// When generating templates, add this number of nodes per domain.
    #[arg(long, short, default_value_t = 1)]
    num_of_nodes: u32,
    /// When generating templates, add a metrics-collector node.
    /// This flag also automatically enables a Redis proxy at redis://127.0.0.1:6379.
    #[arg(long, default_value_t = false)]
    metrics_collector: bool,
    /// Initial TCP port to be used for services.
    #[arg(long, default_value_t = 7000)]
    initial_port: u16,
    /// Use the first non-loopback IP address to bind local sockets instead of 127.0.0.1.
    #[arg(long, short)]
    bind_to_nonloopback: bool,
}

fn main() -> anyhow::Result<()> {
    env_logger::init();
    let args = Args::parse();

    if args.templates {
        let last_port = generate_configs(
            args.config_path,
            args.num_of_nodes,
            args.metrics_collector,
            args.initial_port,
            args.bind_to_nonloopback,
        )?;
        log::info!("Templates written, last port used: {}", last_port);
        return Ok(());
    }

    let async_runtime = tokio::runtime::Builder::new_multi_thread().worker_threads(8).enable_all().build()?;
    let mut async_tasks = vec![];

    edgeless_inabox::edgeless_inabox_main(&async_runtime, &mut async_tasks)?;

    async_runtime.block_on(async { futures::future::join_all(async_tasks).await });
    Ok(())
}

/// Generates configs for a minimal in-a-box edgeless cluster with
/// number_of_nodes nodes in the directory. If directory is non-empty, it
/// fails.
fn generate_configs(
    config_path: String,
    number_of_nodes: u32,
    metrics_collector: bool,
    initial_port: u16,
    bind_to_nonloopback: bool,
) -> anyhow::Result<u16> {
    log::info!("Generating configuration files for EDGELESS in-a-box with {} nodes", number_of_nodes);

    let reserved_controller_port = 7001;
    let reserved_domain_register_port = 7002;

    let ip = match bind_to_nonloopback {
        true => edgeless_api::util::get_my_ip()?,
        false => String::from("127.0.0.1"),
    };

    // Closure that returns a URL with a new port on each call
    let mut port = initial_port - 1;
    let mut next_url = |any: bool| {
        port += 1;
        while port == reserved_controller_port || port == reserved_domain_register_port {
            port += 1;
        }
        if any && bind_to_nonloopback {
            format!("http://0.0.0.0:{}", port)
        } else {
            format!("http://{}:{}", ip, port)
        }
    };
    let announced_url = |url| {
        if bind_to_nonloopback {
            String::default()
        } else {
            url
        }
    };

    let controller_url = format!("http://{}:{}", ip, reserved_controller_port);
    let domain_register_url = format!("http://{}:{}", ip, reserved_domain_register_port);

    // Balancer
    let bal_conf = edgeless_bal::EdgelessBalSettings {
        balancer_id: Uuid::new_v4(),
        invocation_url: next_url(false),
    };

    // Orchestrator
    let orchestrator_url = next_url(true);
    let orc_conf = edgeless_orc::EdgelessOrcSettings {
        general: edgeless_orc::EdgelessOrcGeneralSettings {
            domain_register_url: domain_register_url.clone(),
            subscription_refresh_interval_sec: 2,
            domain_id: format!("domain-{}", initial_port),
            orchestrator_url: orchestrator_url.clone(),
            orchestrator_url_announced: announced_url(orchestrator_url),
            node_register_url: next_url(false),
            node_register_coap_url: None,
        },
        baseline: edgeless_orc::EdgelessOrcBaselineSettings {
            orchestration_strategy: edgeless_orc::OrchestrationStrategy::Random,
        },
        proxy: match metrics_collector {
            true => edgeless_orc::EdgelessOrcProxySettings {
                proxy_type: "Redis".to_string(),
                redis_url: Some(String::from("redis://127.0.0.1:6379")),
                dataset_settings: Some(edgeless_orc::EdgelessOrcProxyDatasetSettings::default()),
            },
            false => edgeless_orc::EdgelessOrcProxySettings {
                proxy_type: "None".to_string(),
                redis_url: None,
                dataset_settings: None,
            },
        },
    };

    // Controller
    let con_conf = edgeless_con::EdgelessConSettings {
        controller_url,
        domain_register_url,
    };

    // Nodes
    // Only the first node gets resources
    let mut node_confs: Vec<EdgelessNodeSettings> = vec![];
    for counter in 0..number_of_nodes {
        let agent_url = next_url(true);
        let invocation_url = next_url(true);
        node_confs.push(EdgelessNodeSettings {
            general: EdgelessNodeGeneralSettings {
                node_id: uuid::Uuid::new_v4(),
                agent_url: agent_url.clone(),
                agent_url_announced: announced_url(agent_url),
                invocation_url: invocation_url.clone(),
                invocation_url_announced: announced_url(invocation_url),
                invocation_url_coap: None,
                invocation_url_announced_coap: None,
                node_register_url: orc_conf.general.node_register_url.clone(),
                subscription_refresh_interval_sec: 2,
            },
            telemetry: EdgelessNodeTelemetrySettings {
                metrics_url: next_url(false),
                log_level: Some(String::default()),
                performance_samples: false,
            },
            wasm_runtime: Some(edgeless_node::EdgelessNodeWasmRuntimeSettings { enabled: true }),
            container_runtime: Some(EdgelessNodeContainerRuntimeSettings::default()),
            resources: Some(EdgelessNodeResourceSettings {
                http_ingress_url: match counter == 0 {
                    true => Some(next_url(false)),
                    false => None,
                },
                http_ingress_provider: match counter == 0 {
                    true => Some("http-ingress-1".to_string()),
                    false => None,
                },
                http_egress_provider: match counter == 0 {
                    true => Some("http-egress-1".to_string()),
                    false => None,
                },
                file_log_provider: match counter == 0 {
                    true => Some("file-log-1".to_string()),
                    false => None,
                },
                redis_provider: match counter == 0 {
                    true => Some("redis-1".to_string()),
                    false => None,
                },
                dda_provider: match counter == 0 {
                    true => Some("dda-1".to_string()),
                    false => None,
                },
                ollama_provider: Some(OllamaProviderSettings::default()),
                kafka_egress_provider: Some(String::default()),
                metrics_collector_provider: Some(MetricsCollectorProviderSettings::default()),
            }),
            user_node_capabilities: Some(edgeless_node::NodeCapabilitiesUser::default()),
        });
    }

    if metrics_collector {
        let agent_url = next_url(true);
        let invocation_url = next_url(true);
        node_confs.push(EdgelessNodeSettings {
            general: EdgelessNodeGeneralSettings {
                node_id: uuid::Uuid::new_v4(),
                agent_url: agent_url.clone(),
                agent_url_announced: announced_url(agent_url),
                invocation_url: invocation_url.clone(),
                invocation_url_announced: announced_url(invocation_url),
                invocation_url_coap: None,
                invocation_url_announced_coap: None,
                node_register_url: orc_conf.general.node_register_url.clone(),
                subscription_refresh_interval_sec: 10,
            },
            telemetry: EdgelessNodeTelemetrySettings {
                metrics_url: next_url(false),
                log_level: Some(String::default()),
                performance_samples: false,
            },
            wasm_runtime: None,
            container_runtime: None,
            resources: Some(EdgelessNodeResourceSettings {
                http_ingress_url: None,
                http_ingress_provider: None,
                http_egress_provider: None,
                file_log_provider: None,
                redis_provider: None,
                dda_provider: None,
                ollama_provider: None,
<<<<<<< HEAD
                kafka_egress_provider: match first_node {
                    true => Some("kafka-egress-1".to_string()),
                    false => None,
                },
                sqlx_provider: match first_node {
                    true => Some("sqlx-1".to_string()),
                    false => None,
                },
=======
                kafka_egress_provider: None,
                metrics_collector_provider: Some(edgeless_node::MetricsCollectorProviderSettings {
                    collector_type: String::from("Redis"),
                    redis_url: Some(String::from("redis://127.0.0.1:6379")),
                    provider: String::from("metrics-collector-1"),
                }),
>>>>>>> 2c4f7282
            }),
            user_node_capabilities: None,
        });
    }

    // Try to create the directory if it does not exist.
    if fs::metadata(&config_path).is_err() {
        if let Err(_err) = fs::create_dir(&config_path) {
            anyhow::bail!("Failed with creating directory: {}", &config_path);
        }
    }

    // Write files (without overwriting).
    let orc_file = Path::new(&config_path).join("orchestrator.toml");
    if orc_file.exists() {
        log::warn!("File {:#?} exists and will not be overwritten", orc_file);
    } else {
        std::fs::write(orc_file, toml::to_string(&orc_conf).expect("Wrong"))?;
    }

    let con_file = Path::new(&config_path).join("controller.toml");
    if con_file.exists() {
        log::warn!("File {:#?} exists and will not be overwritten", con_file);
    } else {
        std::fs::write(con_file, toml::to_string(&con_conf).expect("Wrong"))?;
    }

    let bal_file = Path::new(&config_path).join("balancer.toml");
    if bal_file.exists() {
        log::warn!("File {:#?} exists and will not be overwritten", bal_file);
    } else {
        std::fs::write(bal_file, toml::to_string(&bal_conf).expect("Wrong"))?;
    }

    let single_node = node_confs.len() == 1;
    for (count, node_conf) in node_confs.into_iter().enumerate() {
        let filename = if single_node {
            String::from("node.toml")
        } else {
            format!("node{}.toml", count)
        };
        let node_file = Path::new(&config_path).join(filename);
        if node_file.exists() {
            log::warn!("File {:#?} exists and will not be overwritten", node_file);
        } else {
            std::fs::write(node_file, toml::to_string(&node_conf).expect("Wrong"))?;
        }
    }

    Ok(port)
}<|MERGE_RESOLUTION|>--- conflicted
+++ resolved
@@ -234,23 +234,16 @@
                 redis_provider: None,
                 dda_provider: None,
                 ollama_provider: None,
-<<<<<<< HEAD
-                kafka_egress_provider: match first_node {
-                    true => Some("kafka-egress-1".to_string()),
-                    false => None,
-                },
-                sqlx_provider: match first_node {
-                    true => Some("sqlx-1".to_string()),
-                    false => None,
-                },
-=======
                 kafka_egress_provider: None,
                 metrics_collector_provider: Some(edgeless_node::MetricsCollectorProviderSettings {
                     collector_type: String::from("Redis"),
                     redis_url: Some(String::from("redis://127.0.0.1:6379")),
                     provider: String::from("metrics-collector-1"),
                 }),
->>>>>>> 2c4f7282
+                sqlx_provider: match first_node {
+                    true => Some("sqlx-1".to_string()),
+                    false => None,
+                },
             }),
             user_node_capabilities: None,
         });
